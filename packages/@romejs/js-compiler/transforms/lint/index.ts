--- conflicted
+++ resolved
@@ -9,24 +9,18 @@
 import undeclaredVariables from './undeclaredVariables';
 import unusedVariables from './unusedVariables';
 import emptyBlocks from './emptyBlocks';
-<<<<<<< HEAD
 import noCompareNegZero from './noCompareNegZero';
-=======
 import unsafeNegation from './unsafeNegation';
 import noAsyncPromiseExecutor from './noAsyncPromiseExecutor';
 import noLabelVar from './noLabelVar';
->>>>>>> a17f7ee6
 
 export const lintTransforms = [
   undeclaredVariables,
   defaultExportSameBasename,
   unusedVariables,
   emptyBlocks,
-<<<<<<< HEAD
   noCompareNegZero,
-=======
   unsafeNegation,
   noAsyncPromiseExecutor,
   noLabelVar,
->>>>>>> a17f7ee6
 ];