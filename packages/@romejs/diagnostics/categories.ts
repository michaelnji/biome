--- conflicted
+++ resolved
@@ -102,11 +102,8 @@
   | 'lint/getterReturn'
   | 'lint/importDefaultBasename'
   | 'lint/inconsiderateLanguage'
-<<<<<<< HEAD
   | 'lint/jsxA11yIframeHasTitle'
-=======
   | 'lint/jsxA11yHTMLHasLang'
->>>>>>> c39cb89b
   | 'lint/jsxKey'
   | 'lint/jsxNoCommentText'
   | 'lint/negationElse'
