--- conflicted
+++ resolved
@@ -101,11 +101,7 @@
             if file_features.supports_lint() {
                 let fix_file_result = workspace.fix_file(FixFileParams {
                     fix_file_mode: *fix_file_mode,
-<<<<<<< HEAD
-                    path: rome_path.clone(),
-=======
                     path: biome_path.clone(),
->>>>>>> 2a841396
                     should_format: mode.is_check() && file_features.supports_format(),
                 })?;
                 if fix_file_result.code != new_content {
